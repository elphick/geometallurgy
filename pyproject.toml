--- conflicted
+++ resolved
@@ -33,7 +33,6 @@
 [tool.poetry.dependencies]
 python = ">=3.9,<3.11"
 plotly = "^5.22.0"
-omfvista = "^0.3.0"
 pandas = "^2.2.2"
 periodictable = "^1.7.0"
 geoh5py = "^0.8.0"
@@ -46,13 +45,8 @@
 [tool.poetry.extras]
 map = ["folium"]
 validation = ["pandera"]
-<<<<<<< HEAD
-omf = ["omfvista", "omfpandas"]
-all = ["folium", "pandera", "omf"]
-=======
 blockmodel = ["omfvista", "omfpandas"]
 all = ["map", "validation", "blockmodel"]
->>>>>>> b3b7c368
 
 [tool.poetry.group.dev.dependencies]
 pytest = "^8.2.1"
